--- conflicted
+++ resolved
@@ -25,7 +25,6 @@
 ### Write and run a flow
 
 ```python
-<<<<<<< HEAD
 from prefect import flow
 from prefect_fivetran import FivetranCredentials
 from prefect_fivetran.connectors import fivetran_sync_flow
@@ -38,31 +37,15 @@
         api_secret="my_api_secret",
     )
     fivetran_result = await fivetran_sync_flow(
-=======
-import asyncio
-from prefect_fivetran.credentials import FivetranCredentials
-from prefect_fivetran.fivetran import fivetran_sync_flow
-
-fivetran_credentials = FivetranCredentials(
-    api_key="my_api_key",
-    api_secret="my_api_secret",
-)
-        
-asyncio.run(
-    fivetran_sync_flow(
->>>>>>> f817cdea
         fivetran_credentials=fivetran_credentials,
         connector_id="my_connector_id",
         schedule_type="my_schedule_type",
         poll_status_every_n_seconds=30,
     )
-<<<<<<< HEAD
     ...
 
 my_flow()
-=======
-)
->>>>>>> f817cdea
+
 ```
 
 ## Resources
